--- conflicted
+++ resolved
@@ -60,18 +60,6 @@
 //const CONNECTION_TIMEOUT: Duration = Duration::from_secs(30);
 const HEALTH_CHECK_INTERVAL: Duration = Duration::from_secs(5);
 
-/// Main network manager task
-///
-/// Performs the following operatiosn:
-/// 
-/// 1. Monitors connection events from WiFi and LTE interfaces
-/// 2. Implements switching logic (WiFi pref)
-/// 3. Prevent rapid connection switching by debouncing
-/// 4. Broadcasts connection status to other system components
-/// 5. Handles manual connection switch requests
-///
-/// Wifi is prefered when available, LTE serves as fall back methods
-/// 
 #[embassy_executor::task]
 pub async fn net_manager_task(spawner: Spawner) -> ! {
     info!("[NetMgr] Connection manager started");
@@ -87,14 +75,11 @@
 
     // Start health monitoring tasks
     let health_sender = CONN_EVENT_CHAN.sender();
-    if let Err(e) = spawner.spawn(net_health_monitor(health_sender)) {
-         warn!("[NetMgr] Failed to spawn LTE health monitor task: {e:?}");
-    };
+    spawner.spawn(net_health_monitor(health_sender)).ok();
 
     loop {
         let event_fut = event_receiver.receive();
-        let timer_fut = Timer::after(HEALTH_CHECK_INTERVAL);    // Periodic health check timeout
-
+        let timer_fut = Timer::after(HEALTH_CHECK_INTERVAL);
         match select(event_fut, timer_fut).await {
             embassy_futures::select::Either::First(event) => {
                 info!("[NetMgr] Got connection event: {event:?}");
@@ -115,10 +100,7 @@
                         {
                             // Clear old health check monitor request
                             while !CHECK_LTE_HEALTH_CHAN.is_empty() {
-                                match CHECK_LTE_HEALTH_CHAN.receiver().try_receive() {
-                                    Ok(_) => info!("[NetMgr] Cleared old health check request"),
-                                    Err(e) => warn!("[NetMgr] Failed to clear LTE health check request: {e:?}")
-                                };
+                                let _ = CHECK_LTE_HEALTH_CHAN.receiver().try_receive();
                             }
                             match CHECK_LTE_HEALTH_CHAN.try_send(true) {
                                 Ok(_) => info!("[NetMgr] Sent LTE health check request"),
@@ -167,41 +149,21 @@
                 }
 
                 // Notify others of status change
-<<<<<<< HEAD
                 let _ = status_sender.try_send(status);
                 while !ACTIVE_CONNECTION_CHAN_NET.is_empty() {
                     let _ = ACTIVE_CONNECTION_CHAN_NET.receiver().try_receive();
                 }
                 let _ = active_net_sender.try_send(status.active);
-=======
-                match status_sender.try_send(status) {
-                    Ok(_) => info!("[NetMgr] Status update sent sucessfully"),
-                    Err(e) => warn!("[NetMgr] Failed to send status update {e:?}")
-                };
-                match active_net_sender.try_send(status.active) {
-                    Ok(_) => info!("[NetMgr] Active connection update sent to NET"),
-                    Err(e) => warn!("[NetMgr] Failed to send active connection update {e:?}")
-                };
->>>>>>> 8f4a835e
                 info!("[NetMgr] Notify {:?}", status.active);
                 info!(
                     "[NetMgr] Current size of ACTIVE_CONNECTION_CHAN_LTE: {}",
                     ACTIVE_CONNECTION_CHAN_LTE.len()
                 );
-                
-                // Clear old LTE connection status
                 while !ACTIVE_CONNECTION_CHAN_LTE.is_empty() {
-                    match ACTIVE_CONNECTION_CHAN_LTE.receiver().try_receive() {
-                        Ok(_) => info!("[NetMgr] Cleared old LTE connection status"),
-                        Err(e) => warn!("[NetMgr] Failed to clear LTE connection status: {e:?}") 
-                    };
+                    let _ = ACTIVE_CONNECTION_CHAN_LTE.receiver().try_receive();
                 }
-                
-                // Added for LTE
-                match active_lte_sender.try_send(status.active) {
-                    Ok(_) => info!("[NetMgr] Active connection update sent to LTE"),
-                    Err(e) => warn!("[NetMgr] Failed to send active connection update to LTE {e:?}") 
-                }; 
+
+                let _ = active_lte_sender.try_send(status.active); // Added for LTE
                 info!(
                     "[NetMgr] Current size of ACTIVE_CONNECTION_CHAN_LTE: {}",
                     ACTIVE_CONNECTION_CHAN_LTE.len()
@@ -217,20 +179,10 @@
         if let Ok(requested_connection) = switch_receiver.try_receive() {
             if can_switch_to(&status, requested_connection) {
                 perform_net_switch(&mut status, requested_connection).await;
-                match status_sender.try_send(status) {
-                    Ok(_) => info!("[NetMgr] Manual switch status update sent successfully"),
-                    Err(e) => warn!("[NetMgr] Failed to send manual switch status update: {e:?}")
-                }
-                match active_net_sender.try_send(status.active) {
-                    Ok(_) => info!("[NetMgr] Manual switch active connection sent to NET"),
-                    Err(e) => warn!("[NetMgr] Failed to send manual switch active connection to NET: {e:?}")
-                }
+                let _ = status_sender.try_send(status);
+                let _ = active_net_sender.try_send(status.active);
                 info!("[NetMgr] Notify is have bug here? {:?}", status.active);
-                // Added for LTE
-                match active_lte_sender.try_send(status.active) {
-                    Ok(_) => info!("[NetMgr] Manual switch active connection sent to LTE"),
-                    Err(e) => warn!("[NetMgr] Failed to send manual switch active connection to LTE:: {e:?}")
-                }; 
+                let _ = active_lte_sender.try_send(status.active); // Added for LTE
             } else {
                 warn!("[NetMgr] Cannot switch to {requested_connection:?} - not available");
             }
