use embassy_executor::Spawner;
use embassy_futures::select::select;
use embassy_sync::blocking_mutex::raw::CriticalSectionRawMutex;
use embassy_sync::channel::{Channel, Sender};
use embassy_time::{Duration, Instant, Timer};
// use esp_wifi::wifi::WifiState;
#[allow(unused_imports)]
use log::{error, info, warn};
#[allow(dead_code)]
#[derive(Debug, Clone, Copy, PartialEq)]
pub enum ConnectionEvent {
    WiFiConnected,
    WiFiDisconnected,
    LteConnected,
    LteDisconnected,
    LteRegistered,
    LteUnregistered,
}

#[derive(Debug, Clone, Copy, PartialEq)]
pub enum ActiveConnection {
    None,
    WiFi,
    Lte,
    Switching,
}

#[derive(Debug, Clone, Copy)]
pub struct ConnectionStatus {
    pub active: ActiveConnection,
    pub wifi_available: bool,
    pub lte_available: bool,
    pub last_switch: Option<Instant>,
    pub switch_count: u32,
}

impl Default for ConnectionStatus {
    fn default() -> Self {
        Self {
            active: ActiveConnection::None,
            wifi_available: false,
            lte_available: false,
            last_switch: None,
            switch_count: 0,
        }
    }
}

pub static CONN_EVENT_CHAN: Channel<CriticalSectionRawMutex, ConnectionEvent, 16> = Channel::new();
pub static CONN_STATUS_CHAN: Channel<CriticalSectionRawMutex, ConnectionStatus, 4> = Channel::new();
pub static SWITCH_REQUEST_CHAN: Channel<CriticalSectionRawMutex, ActiveConnection, 4> =
    Channel::new();
pub static ACTIVE_CONNECTION_CHAN_NET: Channel<CriticalSectionRawMutex, ActiveConnection, 4> =
    Channel::new();
pub static ACTIVE_CONNECTION_CHAN_LTE: Channel<CriticalSectionRawMutex, ActiveConnection, 4> =
    Channel::new();

const SWITCH_DEBOUNCE_TIME: Duration = Duration::from_secs(10);
//const CONNECTION_TIMEOUT: Duration = Duration::from_secs(30);
const HEALTH_CHECK_INTERVAL: Duration = Duration::from_secs(5);

#[embassy_executor::task]
pub async fn net_manager_task(spawner: Spawner) -> ! {
    info!("[NetMgr] Connection manager started");

    let mut status = ConnectionStatus::default();
    let event_receiver = CONN_EVENT_CHAN.receiver();
    let status_sender = CONN_STATUS_CHAN.sender();
    let switch_receiver = SWITCH_REQUEST_CHAN.receiver();
    let active_net_sender = ACTIVE_CONNECTION_CHAN_NET.sender();
    let active_lte_sender = ACTIVE_CONNECTION_CHAN_LTE.sender();

    // Start health monitoring tasks
    let health_sender = CONN_EVENT_CHAN.sender();
    spawner.spawn(net_health_monitor(health_sender)).ok();
    spawner.spawn(lte_health_monitor(health_sender)).ok();

    loop {
        let event_fut = event_receiver.receive();
        let timer_fut = Timer::after(HEALTH_CHECK_INTERVAL);

        match select(event_fut, timer_fut).await {
            embassy_futures::select::Either::First(event) => {
                info!("[NetMgr] Got connection event: {event:?}");
                // Handle connection events
                match event {
                    ConnectionEvent::WiFiConnected => {
                        info!("[NetMgr] handle WiFi connected event");
                        status.wifi_available = true;
                        if should_prefer_wifi(&status) {
                            perform_net_switch(&mut status, ActiveConnection::WiFi).await;
                        }
                    }
                    ConnectionEvent::WiFiDisconnected => {
                        info!("[NetMgr] handle WiFi disconnected event");
                        status.wifi_available = false;
                        if status.active == ActiveConnection::WiFi {
                            if status.lte_available {
                                info!("[NetMgr] Switching to LTE due to WiFi disconnect");
                                perform_net_switch(&mut status, ActiveConnection::Lte).await;
                            } else {
                                info!(
                                    "[NetMgr] No LTE available, setting active connection to None"
                                );
                                status.active = ActiveConnection::None;
                            }
                        }
                    }
                    ConnectionEvent::LteConnected | ConnectionEvent::LteRegistered => {
                        info!("[NetMgr] handle LTE connected/registered event");
                        status.lte_available = true;
                        if status.active == ActiveConnection::None && !status.wifi_available {
                            perform_net_switch(&mut status, ActiveConnection::Lte).await;
                        }
                    }
                    ConnectionEvent::LteDisconnected | ConnectionEvent::LteUnregistered => {
                        info!("[NetMgr] handle LTE disconnected/unregistered event");
                        status.lte_available = false;
                        if status.active == ActiveConnection::Lte {
                            if status.wifi_available {
                                perform_net_switch(&mut status, ActiveConnection::WiFi).await;
                            } else {
                                status.active = ActiveConnection::None;
                            }
                        }
                    }
                }

                // Notify others of status change
                let _ = status_sender.try_send(status);
                let _ = active_net_sender.try_send(status.active);
                let _ = active_lte_sender.try_send(status.active); // Added for LTE
            }
            embassy_futures::select::Either::Second(_) => {
                info!("[NetMgr] Health check timeout reached");
                // handle timeout
            }
        }

        // Handle manual switch requests
        if let Ok(requested_connection) = switch_receiver.try_receive() {
            if can_switch_to(&status, requested_connection) {
                perform_net_switch(&mut status, requested_connection).await;
                let _ = status_sender.try_send(status);
                let _ = active_net_sender.try_send(status.active);
                let _ = active_lte_sender.try_send(status.active); // Added for LTE
            } else {
                warn!("[NetMgr] Cannot switch to {requested_connection:?} - not available");
            }
        }
    }
}
#[embassy_executor::task]
async fn net_health_monitor(
    event_sender: Sender<'static, CriticalSectionRawMutex, ConnectionEvent, 16>,
) -> ! {
    info!("[NetMgr] Health monitor started");

    loop {
        Timer::after(HEALTH_CHECK_INTERVAL).await;
        if esp_wifi::wifi::wifi_state() != WifiState::StaConnected {
            event_sender
                .try_send(ConnectionEvent::WiFiDisconnected)
                .unwrap();
            info!("[NetMgr] WiFi disconnected");
        } else {
            event_sender
                .try_send(ConnectionEvent::WiFiConnected)
                .unwrap();
            info!("[NetMgr] WiFi is connected");
        }
    }
}

#[embassy_executor::task]
async fn lte_health_monitor(
    event_sender: Sender<'static, CriticalSectionRawMutex, ConnectionEvent, 16>,
) -> ! {
    info!("[NetMgr] LTE health monitor started");

    loop {
        Timer::after(HEALTH_CHECK_INTERVAL).await;
<<<<<<< HEAD
        // if esp_wifi::wifi::wifi_state() != esp_wifi::wifi::WifiState::StaConnected {
        //     info!("[NetMgr] WiFi disconnected");
        //     let _ = event_sender.try_send(ConnectionEvent::WiFiDisconnected);
        // }
        // Add logic to check LTE status and send events
        // For example:
=======
        // Will be fix this code after quectel state machine refactor
        // For now, we assume LTE is connected if the state is not None
>>>>>>> 3e652386
        if !lte_is_connected() {
            let _ = event_sender.try_send(ConnectionEvent::LteDisconnected);
        }
    }
}

fn lte_is_connected() -> bool {
    // Placeholder for actual LTE connection check logic
    // Will be fix this code after quectel state machine refactor
    // For now, we assume LTE is connected if the state is not None
    true
}

fn should_prefer_wifi(status: &ConnectionStatus) -> bool {
    status.wifi_available
        && (status.active != ActiveConnection::WiFi)
        && !is_recently_switched(status)
}

fn can_switch_to(status: &ConnectionStatus, target: ActiveConnection) -> bool {
    match target {
        ActiveConnection::WiFi => status.wifi_available,
        ActiveConnection::Lte => status.lte_available,
        ActiveConnection::None => true,
        ActiveConnection::Switching => false,
    }
}

fn is_recently_switched(status: &ConnectionStatus) -> bool {
    if let Some(last_switch) = status.last_switch {
        last_switch.elapsed() < SWITCH_DEBOUNCE_TIME
    } else {
        false
    }
}

async fn perform_net_switch(status: &mut ConnectionStatus, target: ActiveConnection) {
    if status.active == target {
        return;
    }

    info!(
        "[NetMgr] Switching from {:?} to {:?}",
        status.active, target
    );

    let previous = status.active;
    status.active = ActiveConnection::Switching;
    Timer::after(Duration::from_millis(100)).await;
    status.active = target;
    status.last_switch = Some(Instant::now());
    status.switch_count += 1;

    info!(
        "[NetMgr] Successfully switched to {:?} (switch #{}) from {:?}",
        target, status.switch_count, previous
    );
}<|MERGE_RESOLUTION|>--- conflicted
+++ resolved
@@ -180,17 +180,8 @@
 
     loop {
         Timer::after(HEALTH_CHECK_INTERVAL).await;
-<<<<<<< HEAD
-        // if esp_wifi::wifi::wifi_state() != esp_wifi::wifi::WifiState::StaConnected {
-        //     info!("[NetMgr] WiFi disconnected");
-        //     let _ = event_sender.try_send(ConnectionEvent::WiFiDisconnected);
-        // }
-        // Add logic to check LTE status and send events
-        // For example:
-=======
         // Will be fix this code after quectel state machine refactor
         // For now, we assume LTE is connected if the state is not None
->>>>>>> 3e652386
         if !lte_is_connected() {
             let _ = event_sender.try_send(ConnectionEvent::LteDisconnected);
         }
