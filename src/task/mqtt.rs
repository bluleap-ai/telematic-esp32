--- conflicted
+++ resolved
@@ -73,13 +73,8 @@
         }
 
         let certificates = Certificates {
-<<<<<<< HEAD
-            ca_chain: X509::pem(concat!(include_str!("../../certs/ca.crt"), "\0").as_bytes()).ok(),
-            certificate: X509::pem(concat!(include_str!("../../certs/dvt.crt"), "\0").as_bytes())
-=======
             ca_chain: X509::pem(concat!(include_str!("../../cert/crt.pem"), "\0").as_bytes()).ok(),
             certificate: X509::pem(concat!(include_str!("../../cert/dvt.crt"), "\0").as_bytes())
->>>>>>> 3e652386
                 .ok(),
             private_key: X509::pem(concat!(include_str!("../../cert/dvt.key"), "\0").as_bytes())
                 .ok(),
