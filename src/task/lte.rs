--- conflicted
+++ resolved
@@ -16,33 +16,16 @@
 use crate::util::time::utc_date_to_unix_timestamp;
 use embassy_sync::blocking_mutex::raw::NoopRawMutex;
 use embassy_sync::channel::Channel;
-<<<<<<< HEAD
-=======
 // use embedded_can::Frame;
->>>>>>> 3e652386
 use esp_hal::{
     gpio::Output,
     uart::{UartRx, UartTx},
     Async,
 };
-<<<<<<< HEAD
-use log::{debug, error, info, trace, warn};
-use serde::{Deserialize, Serialize};
-
-#[derive(Debug, PartialEq)]
-pub enum MqttConnectError {
-    CommandFailed,
-    StringConversion,
-    Timeout,
-    ModemError(u8),
-}
-
-=======
 // use esp_println::print;
 use core::sync::atomic::{AtomicBool, Ordering};
 use log::{debug, error, info, trace, warn};
 use serde::{Deserialize, Serialize};
->>>>>>> 3e652386
 const REGISTERED_HOME: u8 = 1;
 const UNREGISTERED_SEARCHING: u8 = 2;
 const REGISTRATION_DENIED: u8 = 3;
@@ -585,8 +568,6 @@
 }
 
 #[embassy_executor::task]
-<<<<<<< HEAD
-=======
 pub async fn quectel_tx_handler(
     mut client: Client<'static, UartTx<'static, Async>, 1024>,
     mut pen: Output<'static>,
@@ -760,7 +741,6 @@
 }
 
 #[embassy_executor::task]
->>>>>>> 3e652386
 pub async fn quectel_rx_handler(
     mut ingress: Ingress<'static, DefaultDigester<Urc>, Urc, 1024, 128, 3>,
     mut reader: UartRx<'static, Async>,
