--- conflicted
+++ resolved
@@ -1,20 +1,11 @@
 use crate::cfg::net_cfg::{WIFI_PSWD, WIFI_SSID};
 use embassy_net::Runner;
 use embassy_time::{Duration, Timer};
-<<<<<<< HEAD
 use esp_wifi::wifi::WifiState;
-=======
->>>>>>> d3d4c8e1
 use esp_wifi::wifi::{
     ClientConfiguration, Configuration, WifiController, WifiDevice, WifiEvent, WifiStaDevice,
 };
 use log::{error, info, warn};
-<<<<<<< HEAD
-=======
-
-use crate::cfg::net_cfg::{WIFI_PSWD, WIFI_SSID};
-
->>>>>>> d3d4c8e1
 #[embassy_executor::task]
 pub async fn connection(mut controller: WifiController<'static>) {
     info!("[WiFi] Connection task started");
@@ -23,30 +14,14 @@
         controller.capabilities()
     );
     info!("[WiFi] Disabling power saving mode");
-<<<<<<< HEAD
-    info!("[WiFi] Connection task started");
-    info!(
-        "[WiFi] Device capabilities: {:?}",
-        controller.capabilities()
-    );
-    info!("[WiFi] Disabling power saving mode");
-=======
->>>>>>> d3d4c8e1
     controller
         .set_power_saving(esp_wifi::config::PowerSaveMode::None)
         .unwrap();
     loop {
         if esp_wifi::wifi::wifi_state() == WifiState::StaConnected {
             info!("[WiFi] Already connected. Waiting for disconnect event...");
-<<<<<<< HEAD
-            info!("[WiFi] Already connected. Waiting for disconnect event...");
             controller.wait_for_event(WifiEvent::StaDisconnected).await;
             info!("[WiFi] Disconnected. Reconnecting in 5 seconds...");
-            info!("[WiFi] Disconnected. Reconnecting in 5 seconds...");
-=======
-            controller.wait_for_event(WifiEvent::StaDisconnected).await;
-            info!("[WiFi] Disconnected. Reconnecting in 5 seconds...");
->>>>>>> d3d4c8e1
             Timer::after(Duration::from_millis(5000)).await
         }
         if !matches!(controller.is_started(), Ok(true)) {
@@ -61,7 +36,6 @@
                 warn!("[WiFi] Failed to start controller: {e:?}");
                 continue;
             }
-<<<<<<< HEAD
         }
         info!("[WiFi] Attempting to connect to SSID: {WIFI_SSID}...");
             info!("[WiFi] Starting WiFi STA for SSID: {WIFI_SSID}");
@@ -69,25 +43,14 @@
                 warn!("[WiFi] Failed to start controller: {e:?}");
                 continue;
             }
-=======
->>>>>>> d3d4c8e1
         }
         info!("[WiFi] Attempting to connect to SSID: {WIFI_SSID}...");
 
         match controller.connect_async().await {
             Ok(_) => info!("[WiFi] Successfully connected to SSID: {WIFI_SSID}"),
-<<<<<<< HEAD
-            Ok(_) => info!("[WiFi] Successfully connected to SSID: {WIFI_SSID}"),
             Err(e) => {
                 error!("[WiFi] Failed to connect to SSID: {WIFI_SSID}: {e:?}");
                 info!("[WiFi] Retrying in 5 seconds...");
-                error!("[WiFi] Failed to connect to SSID: {WIFI_SSID}: {e:?}");
-                info!("[WiFi] Retrying in 5 seconds...");
-=======
-            Err(e) => {
-                error!("[WiFi] Failed to connect to SSID: {WIFI_SSID}: {e:?}");
-                info!("[WiFi] Retrying in 5 seconds...");
->>>>>>> d3d4c8e1
                 Timer::after(Duration::from_millis(5000)).await
             }
         }
@@ -97,9 +60,5 @@
 #[embassy_executor::task]
 pub async fn net_task(mut runner: Runner<'static, WifiDevice<'static, WifiStaDevice>>) {
     info!("[WiFi] Network task started");
-<<<<<<< HEAD
-    info!("[WiFi] Network task started");
-=======
->>>>>>> d3d4c8e1
     runner.run().await
 }