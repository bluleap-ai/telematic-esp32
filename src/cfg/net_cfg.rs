--- conflicted
+++ resolved
@@ -1,19 +1,14 @@
 use core::ffi::CStr;
 // WIFI configuration constants
+pub const WIFI_SSID: &str = "BV Public";
+pub const WIFI_PSWD: &str = "banviencorp";
 pub const WIFI_SSID: &str = "BV Public";
 pub const WIFI_PSWD: &str = "banviencorp";
 // MQTT configuration constants
 pub const MQTT_CSTR_SERVER_NAME: &CStr = c"broker.bluleap.ai";
 pub const MQTT_SERVER_NAME: &str = "broker.bluleap.ai";
 pub const MQTT_SERVER_PORT: u16 = 8883;
-<<<<<<< HEAD
 pub const MQTT_CLIENT_ID: &str = "xxxxxxxx-xxxx-xxxx-xxxx-xxxxxxxxxxxx";
 pub const MQTT_USR_NAME: &str = "xxxxxxxx-xxxx-xxxx-xxxx-xxxxxxxxxxxx";
 // MQTT_USR_PASS is a sensitive value, so we store it as a byte array
-pub const MQTT_USR_PASS: [u8; 36] = *b"xxxxxxxx-xxxx-xxxx-xxxx-xxxxxxxxxxxx";
-=======
-pub const MQTT_CLIENT_ID: &str = "mqttx_xxxxxxxx";
-pub const MQTT_USR_NAME: &str = "xxxxxxxxxxxxxxxxxxxxxxxxxxxxxxxxxxx";
-// MQTT_USR_PASS is a sensitive value, so we store it as a byte array
-pub const MQTT_USR_PASS: [u8; 36] = *b"xxxxxxxxxxxxxxxxxxxxxxxxxxxxxxxxxxxx";
->>>>>>> 800367ad
+pub const MQTT_USR_PASS: [u8; 36] = *b"xxxxxxxx-xxxx-xxxx-xxxx-xxxxxxxxxxxx";