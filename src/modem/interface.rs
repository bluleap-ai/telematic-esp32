use crate::cfg::net_cfg::*;
use crate::net::atcmd::general::*;
use crate::net::atcmd::response::*;
use crate::net::atcmd::Urc;
use crate::task::netmgr::{ConnectionEvent, CONN_EVENT_CHAN};
use crate::util::time::utc_date_to_unix_timestamp;
use atat::{
    asynch::{AtatClient, Client},
    AtatIngress, DefaultDigester, Ingress, UrcChannel,
};
use core::{fmt::Debug, fmt::Write, str::FromStr};
use embassy_sync::blocking_mutex::raw::NoopRawMutex;
use embassy_sync::channel::Channel;
use embassy_time::{Duration, Instant, Timer};
use esp_hal::gpio::Output;
use esp_hal::uart::{UartRx, UartTx};
use esp_hal::Async;
use heapless::String;
use log::{error, info, warn};
use serde::{Deserialize, Serialize};

// Network registration status constants
const REGISTERED_HOME: u8 = 1; // Registered on home network
const UNREGISTERED_SEARCHING: u8 = 2; // Not registered, searching for network
const REGISTRATION_DENIED: u8 = 3; // Registration denied
const REGISTRATION_FAILED: u8 = 4; // Registration failed
const REGISTERED_ROAMING: u8 = 5; // Registered while roaming

#[allow(dead_code)] // Suppress warnings for unused variants
/// Supported modem models.
#[derive(Debug)]
pub enum ModemModel {
    QuectelEG800k,
    QuectelEC25,
    QuectelEC21,
}

#[allow(dead_code)] // Suppress warnings for unused variants
/// Possible modem-related errors.
#[derive(Debug, Clone, Copy)]
pub enum ModemError {
    Command,             // AT command failed
    MqttConnection,      // MQTT connection error
    MqttPublish,         // MQTT publish error
    NetworkRegistration, // Network registration error
}

#[allow(dead_code)] // Suppress warnings for unused enum
/// Errors when connecting to the MQTT broker.
#[derive(Debug, PartialEq)]
pub enum MqttConnectError {
    Command,          // AT command error
    StringConversion, // String conversion failed
    Timeout,          // Operation timed out
    ModemError(u8),   // Generic modem error with code
}

/// Trip-related GPS and device data.
#[derive(Debug, Serialize, Deserialize, Clone)]
pub struct TripData {
    pub device_id: String<36>, // Device UUID
    pub trip_id: String<36>,   // Trip UUID
    pub latitude: f64,         // Latitude
    pub longitude: f64,        // Longitude
    pub timestamp: u64,        // Epoch timestamp
}

#[allow(dead_code)] // Suppress warnings for unused variants
#[derive(Debug)]
pub enum State {
    ResetHardware,
    DisableEchoMode,
    GetModelId,
    GetSoftwareVersion,
    GetSimCardStatus,
    GetNetworkSignalQuality,
    GetNetworkInfo,
    EnableGps,
    EnableAssistGps,
    SetModemFunctionality,
    UploadMqttCert,
    CheckNetworkRegistration,
    MqttOpenConnection,
    MqttConnectBroker,
    GetGPSData,
}

/// Represents a cellular modem for LTE and GPS operations.
pub struct Modem {
    pub client: Client<'static, UartTx<'static, Async>, 1024>, // AT command client
    pen: Output<'static>,                                      // Modem power enable pin
    #[allow(dead_code)] // Suppress warnings for unused variants
    dtr: Output<'static>, // Data terminal ready pin (optional)
    urc_channel: &'static UrcChannel<Urc, 128, 3>, // Channel for unsolicited result codes
    #[allow(dead_code)] // Suppress warnings for unused variants
    is_connected: bool, // MQTT connection state
    modem_model: ModemModel,                       // Modem model type
}

impl Modem {
    /// Creates a new `Modem` instance.
    ///
    /// # Parameters
    /// - `client`: AT command client for modem communication.
    /// - `pen`: GPIO pin for modem power control.
    /// - `dtr`: GPIO pin for data terminal ready signal.
    /// - `urc_channel`: Channel for handling unsolicited result codes (URCs).
    /// - `modem_model`: The modem model being used.
    ///
    /// # Returns
    /// A configured `Modem` instance.
    pub fn new(
        client: Client<'static, UartTx<'static, Async>, 1024>,
        pen: Output<'static>,
        dtr: Output<'static>,
        urc_channel: &'static UrcChannel<Urc, 128, 3>,
        modem_model: ModemModel,
    ) -> Self {
        Self {
            client,
            pen,
            dtr,
            urc_channel,
            is_connected: false,
            modem_model,
        }
    }

    /// Initializes the modem through basic steps: hardware reset, disabling echo mode, retrieving model ID, and software version.
    ///
    /// # Returns
    /// - `Ok(())` if initialization succeeds.
    /// - `Err(ModemError::Command)` if any step fails.
    ///
    /// # Notes
    /// Uses a state machine to perform initialization steps sequentially.
    pub async fn modem_init(&mut self) -> Result<(), ModemError> {
        info!("[modem] Starting LTE initialization {:?}", self.modem_model);
        let mut state = State::ResetHardware;

        loop {
            match state {
                State::ResetHardware => {
                    if self.reset_hardware().await.is_ok() {
                        info!("[modem] Modem hardware reset successfully");
                        state = State::DisableEchoMode;
                    } else {
                        error!("[modem] Modem init failed at ResetHardware");
                        return Err(ModemError::Command);
                    }
                }
                State::DisableEchoMode => {
                    embassy_time::Timer::after(embassy_time::Duration::from_secs(1)).await;
                    if self.disable_echo_mode().await.is_ok() {
                        info!("[modem] Echo mode disabled successfully");
                        state = State::GetModelId;
                    } else {
                        error!("[modem] Modem init failed at DisableEchoMode");
                        return Err(ModemError::Command);
                    }
                }
                State::GetModelId => {
                    if self.get_model_id().await.is_ok() {
                        info!("[modem] Model ID retrieved successfully");
                        state = State::GetSoftwareVersion;
                    } else {
                        error!("[modem] Modem init failed at GetModelId");
                        return Err(ModemError::Command);
                    }
                }
                State::GetSoftwareVersion => {
                    if self.get_software_version().await.is_ok() {
                        info!("[modem] Software version retrieved successfully");
                        break;
                        // state = State::GetSimCardStatus;
                    } else {
                        error!("[modem] Modem init failed at GetSoftwareVersion");
                        return Err(ModemError::Command);
                    }
                }

                _ => {
                    error!("[modem] Invalid state in modem_init: {state:?}");
                    return Err(ModemError::Command);
                }
            }
            Timer::after(Duration::from_secs(1)).await;
        }
        Ok(())
    }

    /// Initializes LTE connection, including checking SIM status, signal quality, network info,
    /// setting modem functionality, and uploading MQTT certificates.
    ///
    /// # Parameters
    /// - `_mqtt_client_id`: MQTT client ID (currently unused).
    /// - `ca_chain`: CA certificate chain (static byte array).
    /// - `certificate`: Client certificate (static byte array).
    /// - `private_key`: Client private key (static byte array).
    ///
    /// # Returns
    /// - `Ok(())` if initialization succeeds.
    /// - `Err(ModemError::Command)` if any step fails.
    pub async fn lte_init(
        &mut self,
        _mqtt_client_id: &str,
        ca_chain: &'static [u8],
        certificate: &'static [u8],
        private_key: &'static [u8],
    ) -> Result<(), ModemError> {
        info!("[modem] Starting LTE initialization");
        // let mut state = State::GetNetworkSignalQuality;
        let mut state = State::GetSimCardStatus;

        loop {
            match state {
                State::GetSimCardStatus => {
                    if self.get_sim_card_status().await.is_ok() {
                        info!("[modem] SIM card status retrieved successfully");
                        state = State::GetNetworkSignalQuality;
                    } else {
                        error!("[modem] LTE init failed at GetSimCardStatus");
                        return Err(ModemError::Command);
                    }
                }
                State::GetNetworkSignalQuality => {
                    if self.get_network_signal_quality().await.is_ok() {
                        info!("[modem] Network signal quality retrieved successfully");
                        state = State::GetNetworkInfo;
                    } else {
                        error!("[modem] LTE init failed at GetNetworkSignalQuality");
                        return Err(ModemError::Command);
                    }
                }
                State::GetNetworkInfo => {
                    if self.get_network_info().await.is_ok() {
                        info!("[modem] Network info retrieved successfully");
                        state = State::SetModemFunctionality;
                    } else {
                        error!("[modem] LTE init failed at GetNetworkInfo");
                        return Err(ModemError::Command);
                    }
                }
                State::SetModemFunctionality => {
                    if self.set_modem_functionality().await.is_ok() {
                        info!("[modem] Modem functionality set successfully");
                        state = State::UploadMqttCert;
                    } else {
                        error!("[modem] LTE init failed at SetModemFunctionality");
                        return Err(ModemError::Command);
                    }
                }
                State::UploadMqttCert => {
                    if self
                        .upload_mqtt_cert(ca_chain, certificate, private_key)
                        .await
                        .is_ok()
                    {
                        info!("[modem] MQTT certificates uploaded successfully");
                        break;
                    } else {
                        error!("[modem] LTE init failed at UploadMqttCert");
                        return Err(ModemError::Command);
                    }
                }
                _ => {
                    error!("[modem] Invalid state in lte_init: {state:?}");
                    return Err(ModemError::Command);
                }
            }
            Timer::after(Duration::from_secs(1)).await;
        }
        Ok(())
    }

    /// Initializes MQTT over LTE by checking network registration, opening an MQTT connection,
    /// and connecting to the MQTT broker.
    ///
    /// # Returns
    /// - `Ok(())` if initialization succeeds.
    /// - `Err(ModemError::Command)` or `Err(ModemError::MqttConnection)` if any step fails.
    #[allow(dead_code)] // Suppress warnings for methods used in lte.rs
    pub async fn init_mqtt_over_lte(&mut self) -> Result<(), ModemError> {
        info!("[modem] Starting LTE MQTT initialization");
        let mut state = State::CheckNetworkRegistration;

        loop {
            match state {
                State::CheckNetworkRegistration => {
                    if self.check_network_registration().await.is_ok() {
                        info!("[modem] Network registration checked successfully");
                        state = State::MqttOpenConnection;
                    } else {
                        error!("[modem] LTE init failed at CheckNetworkRegistration");
                        return Err(ModemError::Command);
                    }
                }
                State::MqttOpenConnection => {
                    if self.mqtt_open_connection().await.is_ok() {
                        info!("[modem] MQTT connection opened successfully");
                        state = State::MqttConnectBroker;
                        // break;
                    } else {
                        error!("[modem] Failed to open MQTT connection");
                        return Err(ModemError::MqttConnection);
                    }
                }
                State::MqttConnectBroker => {
                    if self.mqtt_connect_broker().await.is_ok() {
                        info!("[modem] MQTT connected to broker successfully");
                        break;
                    } else {
                        error!("[modem] Failed to connect to MQTT broker");
                        return Err(ModemError::MqttConnection);
                    }
                }
                _ => {
                    error!("[modem] Invalid state in init_mqtt_over_lte: {state:?}");
                    return Err(ModemError::Command);
                }
            }
            Timer::after(Duration::from_secs(1)).await;
        }
        Ok(())
    }

    /// Performs a health check for LTE and MQTT connectivity by verifying network registration,
    /// opening an MQTT connection, and connecting to the MQTT broker.
    ///
    /// # Returns
    /// - `Ok(())` if the health check succeeds.
    /// - `Err(ModemError::Command)` or `Err(ModemError::MqttConnection)` if any step fails.
    ///
    /// # Notes
    /// Sends connection events (`LteUnregistered`, `LteDisconnected`, `LteConnected`) to `CONN_EVENT_CHAN`.
    #[allow(dead_code)] // Suppress warnings for methods used in lte.rs
    pub async fn health_check_lte(&mut self) -> Result<(), ModemError> {
        let mut state = State::CheckNetworkRegistration;
        loop {
            match state {
                State::CheckNetworkRegistration => {
                    if self.check_network_registration().await.is_ok() {
                        info!("[modem] Network registration checked successfully");
                        state = State::MqttOpenConnection;
                    } else {
                        if let Err(e) = CONN_EVENT_CHAN.try_send(ConnectionEvent::LteUnregistered) {
                            error!("[modem] Failed to send LteUnregistered event: {e:?}");
                        }
                        error!("[modem] LTE init failed at CheckNetworkRegistration");
                        return Err(ModemError::Command);
                    }
                }
                State::MqttOpenConnection => {
                    if self.mqtt_open_connection().await.is_ok() {
                        info!("[modem] MQTT connection opened successfully");
                        state = State::MqttConnectBroker;
                    } else {
                        if let Err(e) = CONN_EVENT_CHAN.try_send(ConnectionEvent::LteDisconnected) {
                            error!("[modem] Failed to send LteDisconnected event: {e:?}");
                        }
                        error!("[modem] Failed to open MQTT connection");
                        return Err(ModemError::MqttConnection);
                    }
                }
                State::MqttConnectBroker => {
                    if self.mqtt_connect_broker().await.is_ok() {
                        info!("[modem] MQTT connected to broker successfully");
                        break;
                    } else {
                        if let Err(e) = CONN_EVENT_CHAN.try_send(ConnectionEvent::LteDisconnected) {
                            error!("[modem] Failed to send LteDisconnected event: {e:?}");
                        }
                        error!("[modem] Failed to connect to MQTT broker");
                        return Err(ModemError::MqttConnection);
                    }
                }
                _ => {
                    error!("[modem] Invalid state in init_mqtt_over_lte: {state:?}");
                    return Err(ModemError::Command);
                }
            }
            Timer::after(Duration::from_secs(1)).await;
        }
        if let Err(e) = CONN_EVENT_CHAN.try_send(ConnectionEvent::LteConnected) {
            error!("[modem] Failed to send LteConnected event: {e:?}");
        }
        Ok(())
    }

    /// Initializes GPS functionality by enabling GPS and assisted GPS.
    ///
    /// # Returns
    /// - `Ok(())` if initialization succeeds.
    /// - `Err(ModemError::Command)` if any step fails.
    #[allow(dead_code)] // Suppress warnings for methods used in lte.rs
    pub async fn gps_init(&mut self) -> Result<(), ModemError> {
        info!("[modem] Starting GPS initialization");
        if self.enable_gps().await.is_ok() {
            info!("[modem] GPS enabled successfully");
            if self.enable_assist_gps().await.is_ok() {
                info!("[modem] Assisted GPS enabled successfully");
                Ok(())
            } else {
                error!("[modem] Failed to enable assisted GPS");
                Err(ModemError::Command)
            }
        } else {
            error!("[modem] Failed to enable GPS");
            Err(ModemError::Command)
        }
    }

    /// Resets the modem hardware by toggling the power pin.
    ///
    /// # Returns
    /// - `Ok(())` if the reset succeeds.
    /// - `Err(ModemError::Command)` if the reset fails.
    pub async fn reset_hardware(&mut self) -> Result<(), ModemError> {
        info!("[modem] Reset Hardware");
        self.pen.set_low();
        embassy_time::Timer::after(embassy_time::Duration::from_secs(1)).await;
        self.pen.set_high();
        embassy_time::Timer::after(embassy_time::Duration::from_secs(5)).await;
        Ok(())
    }

    /// Disables AT command echo mode on the modem.
    ///
    /// # Returns
    /// - `Ok(())` if the command succeeds.
    /// - `Err(ModemError::Command)` if the command fails.
    pub async fn disable_echo_mode(&mut self) -> Result<(), ModemError> {
        info!("[modem] Disable Echo Mode");
        if check_result(self.client.send(&DisableEchoMode).await) {
            Ok(())
        } else {
            Err(ModemError::Command)
        }
    }

    /// Retrieves the modem's model ID.
    ///
    /// # Returns
    /// - `Ok(())` if the command succeeds.
    /// - `Err(ModemError::Command)` if the command fails.
    pub async fn get_model_id(&mut self) -> Result<(), ModemError> {
        info!("[modem] Get Model Id");
        if check_result(self.client.send(&GetModelId).await) {
            Ok(())
        } else {
            Err(ModemError::Command)
        }
    }

    /// Retrieves the modem's software version.
    ///
    /// # Returns
    /// - `Ok(())` if the command succeeds.
    /// - `Err(ModemError::Command)` if the command fails.
    pub async fn get_software_version(&mut self) -> Result<(), ModemError> {
        info!("[modem] Get Software Version");
        if check_result(self.client.send(&GetSoftwareVersion).await) {
            Ok(())
        } else {
            Err(ModemError::Command)
        }
    }

    /// Checks the SIM card status.
    ///
    /// # Returns
    /// - `Ok(())` if the command succeeds.
    /// - `Err(ModemError::Command)` if the command fails.
    pub async fn get_sim_card_status(&mut self) -> Result<(), ModemError> {
        info!("[modem] Get Sim Card Status");
        if check_result(self.client.send(&GetSimCardStatus).await) {
            Ok(())
        } else {
            Err(ModemError::Command)
        }
    }

    /// Retrieves the network signal quality.
    ///
    /// # Returns
    /// - `Ok(())` if the command succeeds.
    /// - `Err(ModemError::Command)` if the command fails.
    pub async fn get_network_signal_quality(&mut self) -> Result<(), ModemError> {
        info!("[modem] Get Network Signal Quality");
        if check_result(self.client.send(&GetNetworkSignalQuality).await) {
            Ok(())
        } else {
            Err(ModemError::Command)
        }
    }

    /// Retrieves network information.
    ///
    /// # Returns
    /// - `Ok(())` if the command succeeds.
    /// - `Err(ModemError::Command)` if the command fails.
    pub async fn get_network_info(&mut self) -> Result<(), ModemError> {
        info!("[modem] Get Network Info");
        if check_result(self.client.send(&GetNetworkInfo).await) {
            Ok(())
        } else {
            Err(ModemError::Command)
        }
    }

    /// Enables GPS functionality on the modem.
    ///
    /// # Returns
    /// - `Ok(())` if the command succeeds.
    /// - `Err(ModemError::Command)` if the command fails.
    #[allow(dead_code)] // Suppress warnings for methods used in lte.rs
    pub async fn enable_gps(&mut self) -> Result<(), ModemError> {
        info!("[modem] Enable GPS");
        if check_result(self.client.send(&EnableGpsFunc).await) {
            Ok(())
        } else {
            Err(ModemError::Command)
        }
    }

    /// Enables assisted GPS functionality on the modem.
    ///
    /// # Returns
    /// - `Ok(())` if the command succeeds.
    /// - `Err(ModemError::Command)` if the command fails.
    #[allow(dead_code)] // Suppress warnings for methods used in lte.rs
    pub async fn enable_assist_gps(&mut self) -> Result<(), ModemError> {
        info!("[modem] Enable Assist GPS");
        if check_result(self.client.send(&EnableAssistGpsFunc).await) {
            Ok(())
        } else {
            Err(ModemError::Command)
        }
    }

    /// Sets the modem's functionality level to full.
    ///
    /// # Returns
    /// - `Ok(())` if the command succeeds.
    /// - `Err(ModemError::Command)` if the command fails.
    pub async fn set_modem_functionality(&mut self) -> Result<(), ModemError> {
        info!("[modem] Set Modem Functionality");
        if check_result(
            self.client
                .send(&SetUeFunctionality {
                    fun: FunctionalityLevelOfUE::Full,
                })
                .await,
        ) {
            Ok(())
        } else {
            Err(ModemError::Command)
        }
    }

    /// Uploads MQTT certificates to the modem for secure communication.
    ///
    /// # Parameters
    /// - `ca_chain`: CA certificate chain (static byte array).
    /// - `certificate`: Client certificate (static byte array).
    /// - `private_key`: Client private key (static byte array).
    ///
    /// # Returns
    /// - `Ok(())` if the upload succeeds.
    /// - `Err(ModemError::Command)` if the upload fails.
    pub async fn upload_mqtt_cert(
        &mut self,
        ca_chain: &'static [u8],
        certificate: &'static [u8],
        private_key: &'static [u8],
    ) -> Result<(), ModemError> {
        info!("[modem] Upload Files");
        if self
            .upload_mqtt_cert_files(ca_chain, certificate, private_key)
            .await
        {
            Ok(())
        } else {
            Err(ModemError::Command)
        }
    }

    /// Internal function to upload MQTT certificate files and configure MQTT over TLS.
    ///
    /// # Parameters
    /// - `ca_chain`: CA certificate chain.
    /// - `certificate`: Client certificate.
    /// - `private_key`: Client private key.
    ///
    /// # Returns
    /// - `true` if the upload and configuration succeed.
    /// - `false` if any step fails.
    async fn upload_mqtt_cert_files(
        &mut self,
        ca_chain: &[u8],
        certificate: &[u8],
        private_key: &[u8],
    ) -> bool {
        let mut raw_data = heapless::Vec::<u8, 4096>::new();
        raw_data.clear();
        let mut subscriber = match self.urc_channel.subscribe() {
            Ok(sub) => sub,
            Err(e) => {
                error!("[modem] Failed to subscribe to URC channel: {e:?}");
                return false;
            }
        };
        if let Err(e) = self.client.send(&FileList).await {
            error!("[modem] Failed to send FileList command: {e:?}");
            return false;
        }

        let now = Instant::now();
        while now.elapsed().as_secs() < 10 {
            Timer::after(Duration::from_secs(1)).await;
            match subscriber.try_next_message_pure() {
                Some(Urc::ListFile(file)) => info!("File: {file:?}"),
                Some(e) => error!("Unknown URC {e:?}"),
                None => info!("Waiting for response..."),
            }
        }

        for name in ["crt.pem", "dvt.crt", "dvt.key"] {
            let name_str = match String::from_str(name) {
                Ok(s) => s,
                Err(_) => {
                    error!("[modem] Failed to create string for file name: {name}");
                    return false;
                }
            };
            if let Err(e) = self
                .client
                .send(&FileDel {
                    name: name_str,
                })
                .await
            {
                warn!("[modem] Failed to delete old file {name}: {e:?}");
                // Continue anyway - file might not exist
            } else {
                info!("Deleted old {name}");
            }
        }

        async fn upload_file(
            client: &mut Client<'static, UartTx<'static, Async>, 1024>,
            name: &str,
            content: &[u8],
            raw_data: &mut heapless::Vec<u8, 4096>,
        ) -> bool {
            let name_str = match String::from_str(name) {
                Ok(s) => s,
                Err(_) => {
                    error!("Heapless string overflow for file name: {name}");
                    return false;
                }
            };
            if let Err(e) = client
                .send(&FileUpl {
                    name: name_str,
                    size: content.len() as u32,
                })
                .await
            {
                error!("FileUpl command failed: {e:?}");
                return false;
            }
            for chunk in content.chunks(1024) {
                raw_data.clear();
                if raw_data.extend_from_slice(chunk).is_err() {
                    error!("Raw data buffer overflow");
                    return false;
                }
                if let Err(_e) = client
                    .send(&SendRawData {
                        raw_data: raw_data.clone(),
                        len: chunk.len(),
                    })
                    .await
                {
                    error!("SendRawData command failed");
                    return false;
                }
            }
            Timer::after(Duration::from_secs(1)).await;
            true
        }

        if !upload_file(&mut self.client, "crt.pem", ca_chain, &mut raw_data).await {
            return false;
        }
        if !upload_file(&mut self.client, "dvt.crt", certificate, &mut raw_data).await {
            return false;
        }
        if !upload_file(&mut self.client, "dvt.key", private_key, &mut raw_data).await {
            return false;
        }

        info!("Configuring MQTT over TLS...");
        let recv_mode_name = match String::from_str("recv/mode") {
            Ok(s) => s,
            Err(_) => {
                error!("[modem] Failed to create string for recv/mode config");
                return false;
            }
        }; 
        if let Err(e) = self
            .client
            .send(&MqttConfig {
                name: recv_mode_name,
                param_1: Some(0),
                param_2: Some(0),
                param_3: Some(1),
            })
            .await
        {
            error!("[modem] Failed to configure MQTT recv/mode: {e:?}");
            return false;
        }

        let ssl_name = match String::from_str("SSL") {
            Ok(s) => s,
            Err(_) => {
                error!("[modem] Failed to create string for SSL config");
                return false;
            }
        }; 
        if let Err(e) = self
            .client
            .send(&MqttConfig {
                name: ssl_name,
                param_1: Some(0),
                param_2: Some(1),
                param_3: Some(2),
            })
            .await
        {
            error!("[modem] Failed to configure MQTT SSL: {e:?}");
            return false;
        }

        for (cfg_name, path) in [
            ("cacert", "UFS:ca.crt"),
            ("clientcert", "UFS:dvt.crt"),
            ("clientkey", "UFS:dvt.key"),
        ] {
            let config_name = match String::from_str(cfg_name) {
                Ok(s) => s,
                Err(_) => {
                    error!("[modem] Failed to create string for config name: {cfg_name}");
                    return false;
                }
            };

            let cert_path = match String::from_str(path) {
                Ok(s) => s,
                Err(_) => {
                    error!("[modem] Failed to create string for cert path: {path}");
                    return false;
                }
            };

            if let Err(e) = self
                .client
                .send(&SslConfigCert {
                    name: config_name,
                    context_id: 2,
                    cert_path: Some(cert_path),
                })
                .await
            {
                error!("[modem] Failed to configure SSL cert {cfg_name}: {e:?}");
                return false;
            }
        }
        let name_seclevel = match String::from_str("seclevel") {
            Ok(s) => s,
            Err(_) => {
                error!("[modem] Failed to create string for seclevel config");
                return false;
            }
        };

        if let Err(e) = self
            .client
            .send(&SslConfigOther {
                name: name_seclevel,
                context_id: 2,
                level: 2,
            })
            .await
        {
            error!("[modem] Failed to configure SSL security level: {e:?}");
            return false;
        }

        let sslversion_name = match String::from_str("sslversion") {
            Ok(s) => s,
            Err(_) => {
                error!("[modem] Failed to create string for sslversion config");
                return false;
            }
        };
        if let Err(e) = self
            .client
            .send(&SslConfigOther {
                name: sslversion_name,
                context_id: 2,
                level: 4,
            })
            .await
        {
            error!("[modem] Failed to configure SSL version: {e:?}");
            return false;
        }
        if let Err(e) = self.client.send(&SslSetCipherSuite).await {
            error!("[modem] Failed to set SSL cipher suite: {e:?}");
            return false;
        }

        let ignorelocaltime_name = match String::from_str("ignorelocaltime") {
            Ok(s) => s,
            Err(_) => {
                error!("[modem] Failed to create string for ignorelocaltime config");
                return false;
            }
        };
        if let Err(e) = self
            .client
            .send(&SslConfigOther {
                name: ignorelocaltime_name,
                context_id: 2,
                level: 1,
            })
            .await
        {
            error!("[modem] Failed to configure SSL ignore local time: {e:?}");
            return false;
        }

        let version_name = match String::from_str("version") {
            Ok(s) => s,
            Err(_) => {
                error!("[modem] Failed to create string for version config");
                return false;
            }
        };
        if let Err(e) = self
            .client
            .send(&MqttConfig {
                name: version_name,
                param_1: Some(0),
                param_2: Some(4),
                param_3: None,
            })
            .await
        {
            error!("[modem] Failed to configure MQTT version: {e:?}");
            return false;
        }

        true
    }

    /// Checks the modem's network registration status.
    ///
    /// # Returns
    /// - `Ok(())` if registration is successful.
    /// - `Err(ModemError::MqttPublish)` if registration fails or times out.
    pub async fn check_network_registration(&mut self) -> Result<(), ModemError> {
        info!("[modem] Check Network Registration");
        if self.check_network_registration_internal().await {
            Ok(())
        } else {
            Err(ModemError::MqttPublish)
            // Should be Err(ModemError::NetworkRegistration)
        }
    }

    /// Internal function to check network registration status with a timeout.
    ///
    /// # Returns
    /// - `true` if the modem is registered (home or roaming).
    /// - `false` if registration fails, is denied, or times out.
    async fn check_network_registration_internal(&mut self) -> bool {
        let timeout = Duration::from_secs(30);
        let start_time = Instant::now();

        while start_time.elapsed() < timeout {
            match self.client.send(&GetEPSNetworkRegistrationStatus {}).await {
                Ok(status) => {
                    info!("[modem] EPS network registration status: {status:?}");
                    match status.stat {
                        REGISTERED_HOME => {
                            let elapsed = start_time.elapsed().as_secs();
                            info!("[modem] Registered (Home) after {elapsed} seconds");
                            return true;
                        }
                        UNREGISTERED_SEARCHING => {
                            Timer::after(Duration::from_secs(1)).await;
                        }
                        REGISTRATION_DENIED => {
                            error!("[modem] Registration denied");
                            return false;
                        }
                        REGISTRATION_FAILED => {
                            error!("[modem] Registration failed");
                            return false;
                        }
                        REGISTERED_ROAMING => {
                            let elapsed = start_time.elapsed().as_secs();
                            info!("[modem] Registered (Roaming) after {elapsed} seconds");
                            return true;
                        }
                        _ => {
                            error!("[modem] Unknown registration status: {}", status.stat);
                            return false;
                        }
                    }
                }
                Err(e) => {
                    error!("[modem] Failed to get EPS network registration status: {e:?}");
                    return false;
                }
            }
        }
        error!("[modem] Network registration timed out");
        false
    }

    /// Opens an MQTT connection to the configured server.
    ///
    /// # Returns
    /// - `Ok(())` if the connection is opened successfully.
    /// - `Err(ModemError::MqttConnection)` if the connection fails.
    #[allow(dead_code)] // Suppress warnings for methods used in lte.rs
    pub async fn mqtt_open_connection(&mut self) -> Result<(), ModemError> {
        info!("[modem] Closing MQTT connection");
        if let Err(e) = self.client.send(&MqttClose { tcp_connect_id: 0 }).await {
            warn!("[modem] No MQTT connection to close: {:?}", e);
        }
        info!("[modem] Opening MQTT connection");
        self.open_mqtt_connection_internal().await.map_err(|e| {
            error!("[modem] Failed to open MQTT connection: {e:?}");
            ModemError::MqttConnection
        })?;
        Ok(())
    }

    /// Internal function to open an MQTT connection with a timeout.
    ///
    /// # Returns
    /// - `Ok(())` if the connection is opened successfully.
    /// - `Err(MqttConnectError)` if the connection fails, times out, or encounters an error.
    #[allow(dead_code)] // Suppress warnings for methods used in lte.rs
    async fn open_mqtt_connection_internal(&mut self) -> Result<(), MqttConnectError> {
        let server = heapless::String::from_str(MQTT_SERVER_NAME)
            .map_err(|_| MqttConnectError::StringConversion)?;

        self.client
            .send(&MqttOpen {
                link_id: 0,
                server,
                port: MQTT_SERVER_PORT,
            })
            .await
            .map_err(|_| MqttConnectError::Command)?;

        info!("[modem] MQTT open command sent, waiting for response...");

        let mut subscriber = self
            .urc_channel
            .subscribe()
            .map_err(|_| MqttConnectError::Command)?;

        let start = Instant::now();
        const TIMEOUT: Duration = Duration::from_secs(30);
        loop {
            if start.elapsed() >= TIMEOUT {
                error!("[modem] MQTT open timed out");
                return Err(MqttConnectError::Timeout);
            }

            Timer::after(Duration::from_secs(1)).await;
            match subscriber.try_next_message_pure() {
                Some(Urc::MqttOpen(response)) => {
                    info!("[modem] Received MQTT open response: {response:?}");
                    return match response.result {
                        0 => Ok(()),
                        code => {
                            error!("[modem] Modem reported error code: {}", code as u8);
                            Err(MqttConnectError::ModemError(code as u8))
                        }
                    };
                }
                Some(other_urc) => {
                    info!("[modem] Received unrelated URC: {other_urc:?}");
                }
                None => {
                    warn!("[modem] No URC received yet...");
                }
            }
        }
    }

    /// Connects to the MQTT broker with retries.
    ///
    /// # Returns
    /// - `Ok(())` if the connection is established.
    /// - `Err(ModemError::MqttConnection)` if the connection fails after retries.
    #[allow(dead_code)] // Suppress warnings for methods used in lte.rs
    pub async fn mqtt_connect_broker(&mut self) -> Result<(), ModemError> {
        info!("[modem] Connecting to MQTT broker");
        self.connect_mqtt_broker_internal().await.map_err(|e| {
            error!("[modem] MQTT connection failed: {e:?}");
            ModemError::MqttConnection
        })?;
        info!("[modem] MQTT connection established");
        Ok(())
    }

    /// Internal function to connect to the MQTT broker with retries and timeout.
    ///
    /// # Returns
    /// - `Ok(())` if the connection is established.
    /// - `Err(MqttConnectError)` if the connection fails, times out, or encounters an error.
    #[allow(dead_code)] // Suppress warnings for methods used in lte.rs
    async fn connect_mqtt_broker_internal(&mut self) -> Result<(), MqttConnectError> {
        const MAX_RETRIES: usize = 3;
        const RESPONSE_TIMEOUT: Duration = Duration::from_secs(30);
        const CLIENT_ID: &str = "telematics-control-unit";

        let username = heapless::String::<64>::from_str(MQTT_USR_NAME)
            .map_err(|_| MqttConnectError::StringConversion)?;
        let password = heapless::String::<64>::from_str("f57f9bf3-07b3-4ba5-ae1f-bf6f579e346d")
            .map_err(|_| MqttConnectError::StringConversion)?;
        let client_id = heapless::String::<23>::from_str(CLIENT_ID)
            .map_err(|_| MqttConnectError::StringConversion)?;

        for attempt in 1..=MAX_RETRIES {
            info!("[modem] MQTT connect attempt {attempt}/{MAX_RETRIES}");
            match self
                .client
                .send(&MqttConnect {
                    tcp_connect_id: 0,
                    client_id: client_id.clone(),
                    username: Some(username.clone()),
                    password: Some(password.clone()),
                })
                .await
            {
                Ok(_) => break,
                Err(e) if attempt == MAX_RETRIES => {
                    error!("[modem] Final connect attempt failed: {e:?}");
                    return Err(MqttConnectError::Command);
                }
                Err(e) => {
                    warn!("[modem] Connect attempt failed: {e:?} - retrying");
                    Timer::after(Duration::from_secs(1 << (attempt - 1))).await;
                }
            }
        }

        let mut subscriber = self
            .urc_channel
            .subscribe()
            .map_err(|_| MqttConnectError::Command)?;
        let start = Instant::now();

        info!("[modem] Waiting for MQTT connect response...");
        loop {
            if start.elapsed() > RESPONSE_TIMEOUT {
                error!("[modem] MQTT connect timeout");
                return Err(MqttConnectError::Timeout);
            }

            Timer::after(Duration::from_millis(100)).await;
            match subscriber.try_next_message_pure() {
                Some(Urc::MqttConnect(response)) => {
                    info!("[modem] Received MQTT connect response: {response:?}");
                    return match response.result {
                        0 => Ok(()),
                        code => {
                            error!("[modem] Modem connection error: {code}");
                            Err(MqttConnectError::ModemError(code))
                        }
                    };
                }
                Some(other_urc) => {
                    info!("Ignoring unrelated URC: {other_urc:?}");
                }
                None => {
                    warn!("Waiting for MQTT connect response...");
                }
            }
        }
    }

    /// Retrieves GPS data and sends it to the provided channel.
    ///
    /// # Parameters
    /// - `mqtt_client_id`: MQTT client ID used as device and trip ID.
    /// - `gps_channel`: Channel to send `TripData` containing GPS information.
    ///
    /// # Notes
    /// Currently uses hardcoded test data instead of actual GPS data retrieval.
    pub async fn get_gps(
        &mut self,
        mqtt_client_id: &str,
        gps_channel: &'static Channel<NoopRawMutex, TripData, 8>,
    ) -> Result<(), ModemError> {
        // --- GPS Data ---

<<<<<<< HEAD
        // let trip_topic: heapless::String<128> = heapless::String::new();
        // let mut trip_payload: heapless::String<1024> = heapless::String::new();
        // let mut buf: [u8; 1024] = [0u8; 1024];

        // let trip_result = self.client.send(&RetrieveGpsRmc).await;

        // match trip_result {
        //     Ok(res) => {
        //         info!("[LTE] GPS RMC data received: {res:?}");

        //         let timestamp = utc_date_to_unix_timestamp(&res.utc, &res.date);
        let mut device_id = heapless::String::new();
        let mut trip_id = heapless::String::new();
        write!(&mut trip_id, "{mqtt_client_id}").unwrap();
        write!(&mut device_id, "{mqtt_client_id}").unwrap();

        // let trip_data = TripData {
        //     device_id,
        //     trip_id,
        //     latitude: ((res.latitude as u64 / 100) as f64) + ((res.latitude % 100.0f64) / 60.0f64),
        //     longitude: ((res.longitude as u64 / 100) as f64)
        //         + ((res.longitude % 100.0f64) / 60.0f64),
        //     timestamp,
        // };

        // Hardcoded test data
        let trip_data = TripData {
            device_id,
            trip_id,
            latitude: 60.0f64,
            longitude: 60.0f64,
            timestamp: 12u64,
        };

        if gps_channel.try_send(trip_data.clone()).is_err() {
            error!("[LTE] Failed to send TripData to channel");
        } else {
            info!("[LTE] GPS data sent to channel: {trip_data:?}");
=======
        let trip_topic: heapless::String<128> = heapless::String::new();
        let mut trip_payload: heapless::String<1024> = heapless::String::new();
        let mut buf: [u8; 1024] = [0u8; 1024];

        let trip_result = self.client.send(&RetrieveGpsRmc).await;

        match trip_result {
            Ok(res) => {
                info!("[LTE] GPS RMC data received: {res:?}");

                let timestamp = utc_date_to_unix_timestamp(&res.utc, &res.date);
                let mut device_id = heapless::String::new();
                let mut trip_id = heapless::String::new();

                if write!(&mut trip_id, "{mqtt_client_id}").is_err() {
                    error!("[LTE] Failed to write trip_id string");
                    return Err(ModemError::Command);
                }
                if write!(&mut device_id, "{mqtt_client_id}").is_err() {
                    error!("[LTE] Failed to write cliend_id string");
                    return Err(ModemError::Command);
                };

                let trip_data = TripData {
                    device_id,
                    trip_id,
                    latitude: ((res.latitude as u64 / 100) as f64)
                        + ((res.latitude % 100.0f64) / 60.0f64),
                    longitude: ((res.longitude as u64 / 100) as f64)
                        + ((res.longitude % 100.0f64) / 60.0f64),
                    timestamp,
                };

                // Hardcoded test data
                // let trip_data = TripData {
                //     device_id,
                //     trip_id,
                //     latitude: 60.0f64,
                //     longitude: 60.0f64,
                //     timestamp: 12u64,
                // };

                if gps_channel.try_send(trip_data.clone()).is_err() {
                    error!("[LTE] Failed to send TripData to channel");
                } else {
                    info!("[LTE] GPS data sent to channel: {trip_data:?}");
                }
                // Ok(()) // for testing
                // Serialize to JSON
                if let Ok(len) = serde_json_core::to_slice(&trip_data, &mut buf) {
                    let json = core::str::from_utf8(&buf[..len])
                        .unwrap_or_default()
                        .replace('\"', "'");

                    if trip_payload.push_str(&json).is_err() {
                        error!("[LTE] Payload buffer overflow");
                        return Err(ModemError::Command);
                    }

                    info!("[LTE] MQTT payload (GPS/trip): {trip_payload}");
                    if check_result(
                        self.client
                            .send(&MqttPublishExtended {
                                tcp_connect_id: 0,
                                msg_id: 0,
                                qos: 0,
                                retain: 0,
                                topic: trip_topic,
                                payload: trip_payload,
                            })
                            .await,
                    ) {
                        info!("[LTE] Trip data published successfully");
                        Ok(())
                    } else {
                        error!("[LTE] Failed to publish trip data");
                        Err(ModemError::Command)
                    }
                } else {
                    error!("[LTE] Failed to serialize trip/GPS data");
                    Err(ModemError::Command)
                }
            }
            Err(e) => {
                warn!("[LTE] Failed to retrieve GPS data: {e:?}");
                Err(ModemError::Command)
            }
>>>>>>> 8f4a835e
        }
        Ok(()) // for testing
               // Serialize to JSON
               //         if let Ok(len) = serde_json_core::to_slice(&trip_data, &mut buf) {
               //             let json = core::str::from_utf8(&buf[..len])
               //                 .unwrap_or_default()
               //                 .replace('\"', "'");

        //             if trip_payload.push_str(&json).is_err() {
        //                 error!("[LTE] Payload buffer overflow");
        //                 return Err(ModemError::Command);
        //             }

        //             info!("[LTE] MQTT payload (GPS/trip): {trip_payload}");
        //             if check_result(
        //                 self.client
        //                     .send(&MqttPublishExtended {
        //                         tcp_connect_id: 0,
        //                         msg_id: 0,
        //                         qos: 0,
        //                         retain: 0,
        //                         topic: trip_topic,
        //                         payload: trip_payload,
        //                     })
        //                     .await,
        //             ) {
        //                 info!("[LTE] Trip data published successfully");
        //                 Ok(())
        //             } else {
        //                 error!("[LTE] Failed to publish trip data");
        //                 Err(ModemError::Command)
        //             }
        //         } else {
        //             error!("[LTE] Failed to serialize trip/GPS data");
        //             Err(ModemError::Command)
        //         }
        //     }
        //     Err(e) => {
        //         warn!("[LTE] Failed to retrieve GPS data: {e:?}");
        //         Err(ModemError::Command)
        //     }
        // }
    }
}

/// Checks the result of an AT command and logs the outcome.
///
/// # Parameters
/// - `res`: The result of the AT command execution.
///
/// # Returns
/// - `true` if the command succeeded.
/// - `false` if the command failed.
pub fn check_result<T>(res: Result<T, atat::Error>) -> bool
where
    T: Debug,
{
    match res {
        Ok(value) => {
            info!("[modem] \t Command succeeded: {value:?}");
            true
        }
        Err(e) => {
            error!("[modem] Failed to send AT command: {e:?}");
            false
        }
    }
}

/// Task to handle modem data reception asynchronously.
#[embassy_executor::task]
pub async fn modem_rx_handler(
    mut ingress: Ingress<'static, DefaultDigester<Urc>, Urc, 1024, 128, 3>,
    mut reader: UartRx<'static, Async>,
) -> ! {
    ingress.read_from(&mut reader).await
}<|MERGE_RESOLUTION|>--- conflicted
+++ resolved
@@ -633,13 +633,7 @@
                     return false;
                 }
             };
-            if let Err(e) = self
-                .client
-                .send(&FileDel {
-                    name: name_str,
-                })
-                .await
-            {
+            if let Err(e) = self.client.send(&FileDel { name: name_str }).await {
                 warn!("[modem] Failed to delete old file {name}: {e:?}");
                 // Continue anyway - file might not exist
             } else {
@@ -708,7 +702,7 @@
                 error!("[modem] Failed to create string for recv/mode config");
                 return false;
             }
-        }; 
+        };
         if let Err(e) = self
             .client
             .send(&MqttConfig {
@@ -729,7 +723,7 @@
                 error!("[modem] Failed to create string for SSL config");
                 return false;
             }
-        }; 
+        };
         if let Err(e) = self
             .client
             .send(&MqttConfig {
@@ -1116,7 +1110,6 @@
     ) -> Result<(), ModemError> {
         // --- GPS Data ---
 
-<<<<<<< HEAD
         // let trip_topic: heapless::String<128> = heapless::String::new();
         // let mut trip_payload: heapless::String<1024> = heapless::String::new();
         // let mut buf: [u8; 1024] = [0u8; 1024];
@@ -1127,123 +1120,41 @@
         //     Ok(res) => {
         //         info!("[LTE] GPS RMC data received: {res:?}");
 
-        //         let timestamp = utc_date_to_unix_timestamp(&res.utc, &res.date);
+        let timestamp = utc_date_to_unix_timestamp(&res.utc, &res.date);
         let mut device_id = heapless::String::new();
         let mut trip_id = heapless::String::new();
-        write!(&mut trip_id, "{mqtt_client_id}").unwrap();
-        write!(&mut device_id, "{mqtt_client_id}").unwrap();
-
+
+        if write!(&mut trip_id, "{mqtt_client_id}").is_err() {
+            error!("[LTE] Failed to write trip_id string");
+            return Err(ModemError::Command);
+        }
+        if write!(&mut device_id, "{mqtt_client_id}").is_err() {
+            error!("[LTE] Failed to write cliend_id string");
+            return Err(ModemError::Command);
+        };
+
+        let trip_data = TripData {
+            device_id,
+            trip_id,
+            latitude: ((res.latitude as u64 / 100) as f64) + ((res.latitude % 100.0f64) / 60.0f64),
+            longitude: ((res.longitude as u64 / 100) as f64)
+                + ((res.longitude % 100.0f64) / 60.0f64),
+            timestamp,
+        };
+
+        // Hardcoded test data
         // let trip_data = TripData {
         //     device_id,
         //     trip_id,
-        //     latitude: ((res.latitude as u64 / 100) as f64) + ((res.latitude % 100.0f64) / 60.0f64),
-        //     longitude: ((res.longitude as u64 / 100) as f64)
-        //         + ((res.longitude % 100.0f64) / 60.0f64),
-        //     timestamp,
+        //     latitude: 60.0f64,
+        //     longitude: 60.0f64,
+        //     timestamp: 12u64,
         // };
-
-        // Hardcoded test data
-        let trip_data = TripData {
-            device_id,
-            trip_id,
-            latitude: 60.0f64,
-            longitude: 60.0f64,
-            timestamp: 12u64,
-        };
 
         if gps_channel.try_send(trip_data.clone()).is_err() {
             error!("[LTE] Failed to send TripData to channel");
         } else {
             info!("[LTE] GPS data sent to channel: {trip_data:?}");
-=======
-        let trip_topic: heapless::String<128> = heapless::String::new();
-        let mut trip_payload: heapless::String<1024> = heapless::String::new();
-        let mut buf: [u8; 1024] = [0u8; 1024];
-
-        let trip_result = self.client.send(&RetrieveGpsRmc).await;
-
-        match trip_result {
-            Ok(res) => {
-                info!("[LTE] GPS RMC data received: {res:?}");
-
-                let timestamp = utc_date_to_unix_timestamp(&res.utc, &res.date);
-                let mut device_id = heapless::String::new();
-                let mut trip_id = heapless::String::new();
-
-                if write!(&mut trip_id, "{mqtt_client_id}").is_err() {
-                    error!("[LTE] Failed to write trip_id string");
-                    return Err(ModemError::Command);
-                }
-                if write!(&mut device_id, "{mqtt_client_id}").is_err() {
-                    error!("[LTE] Failed to write cliend_id string");
-                    return Err(ModemError::Command);
-                };
-
-                let trip_data = TripData {
-                    device_id,
-                    trip_id,
-                    latitude: ((res.latitude as u64 / 100) as f64)
-                        + ((res.latitude % 100.0f64) / 60.0f64),
-                    longitude: ((res.longitude as u64 / 100) as f64)
-                        + ((res.longitude % 100.0f64) / 60.0f64),
-                    timestamp,
-                };
-
-                // Hardcoded test data
-                // let trip_data = TripData {
-                //     device_id,
-                //     trip_id,
-                //     latitude: 60.0f64,
-                //     longitude: 60.0f64,
-                //     timestamp: 12u64,
-                // };
-
-                if gps_channel.try_send(trip_data.clone()).is_err() {
-                    error!("[LTE] Failed to send TripData to channel");
-                } else {
-                    info!("[LTE] GPS data sent to channel: {trip_data:?}");
-                }
-                // Ok(()) // for testing
-                // Serialize to JSON
-                if let Ok(len) = serde_json_core::to_slice(&trip_data, &mut buf) {
-                    let json = core::str::from_utf8(&buf[..len])
-                        .unwrap_or_default()
-                        .replace('\"', "'");
-
-                    if trip_payload.push_str(&json).is_err() {
-                        error!("[LTE] Payload buffer overflow");
-                        return Err(ModemError::Command);
-                    }
-
-                    info!("[LTE] MQTT payload (GPS/trip): {trip_payload}");
-                    if check_result(
-                        self.client
-                            .send(&MqttPublishExtended {
-                                tcp_connect_id: 0,
-                                msg_id: 0,
-                                qos: 0,
-                                retain: 0,
-                                topic: trip_topic,
-                                payload: trip_payload,
-                            })
-                            .await,
-                    ) {
-                        info!("[LTE] Trip data published successfully");
-                        Ok(())
-                    } else {
-                        error!("[LTE] Failed to publish trip data");
-                        Err(ModemError::Command)
-                    }
-                } else {
-                    error!("[LTE] Failed to serialize trip/GPS data");
-                    Err(ModemError::Command)
-                }
-            }
-            Err(e) => {
-                warn!("[LTE] Failed to retrieve GPS data: {e:?}");
-                Err(ModemError::Command)
-            }
->>>>>>> 8f4a835e
         }
         Ok(()) // for testing
                // Serialize to JSON
