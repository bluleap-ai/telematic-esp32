--- conflicted
+++ resolved
@@ -2,30 +2,18 @@
 #![no_main]
 
 mod cfg;
+mod hal;
 mod hal;
 mod net;
 mod task;
 mod util;
 
-<<<<<<< HEAD
 //use crate::hal::flash;
 use crate::net::atcmd::Urc;
-=======
-// Import the necessary modules
-//use crate::hal::flash;
-use crate::net::atcmd::Urc;
-use task::can::*;
-use task::lte::*;
-use task::mqtt::*;
-#[cfg(feature = "ota")]
-use task::ota::ota_handler;
-use task::wifi::*;
-
-// Import the necessary modules
->>>>>>> 800367ad
 use atat::{ResponseSlot, UrcChannel};
 use embassy_executor::Spawner;
 use embassy_net::{Stack, StackResources};
+use embassy_sync::blocking_mutex::raw::NoopRawMutex;
 use embassy_sync::blocking_mutex::raw::NoopRawMutex;
 use embassy_sync::channel::Channel;
 use embassy_time::{Duration, Timer};
@@ -45,8 +33,8 @@
 };
 use esp_wifi::{init, wifi::WifiStaDevice, EspWifiController};
 use log::info;
+use log::info;
 use static_cell::StaticCell;
-<<<<<<< HEAD
 use task::can::*;
 use task::lte::TripData;
 use task::lte::*;
@@ -56,10 +44,6 @@
 use task::ota::ota_handler;
 use task::quectel::Quectel;
 use task::wifi::*;
-=======
-use task::lte::TripData;
-use task::netmgr::net_manager_task;
->>>>>>> 800367ad
 pub type GpsOutbox = Channel<NoopRawMutex, TripData, 8>;
 static GPS_CHANNEL: StaticCell<GpsOutbox> = StaticCell::new();
 macro_rules! mk_static {
@@ -79,6 +63,7 @@
         config.cpu_clock = CpuClock::max();
         config
     });
+    info!("Telematic started");
     info!("Telematic started");
     esp_alloc::heap_allocator!(200 * 1024);
     let timg0 = TimerGroup::new(peripherals.TIMG0);
@@ -160,6 +145,7 @@
     .into_async();
     twai_config.set_filter(
         const { twai::filter::SingleExtendedFilter::new(b"xxxxxxxxxxxxxxxxxxxxxxxxxxxxx", b"x") },
+        const { twai::filter::SingleExtendedFilter::new(b"xxxxxxxxxxxxxxxxxxxxxxxxxxxxx", b"x") },
     );
     let can = twai_config.start();
     static CHANNEL: StaticCell<TwaiOutbox> = StaticCell::new();
@@ -167,7 +153,6 @@
     let (can_rx, _can_tx) = can.split();
 
     let gps_channel = &*GPS_CHANNEL.init(Channel::new());
-<<<<<<< HEAD
 
     spawner.spawn(can_receiver(can_rx, channel)).unwrap();
     spawner.spawn(connection(controller)).unwrap();
@@ -183,33 +168,7 @@
     //     .unwrap();
 
     spawner.spawn(net_manager_task(spawner)).unwrap();
-=======
-    spawner.spawn(can_receiver(can_rx, channel)).ok();
-    spawner.spawn(connection(controller)).ok();
-    spawner.spawn(net_task(runner)).ok();
-    spawner
-        .spawn(mqtt_handler(
-            stack,
-            channel,
-            gps_channel,
-            peripherals.SHA,
-            peripherals.RSA,
-        ))
-        .ok();
-    spawner.spawn(quectel_rx_handler(ingress, uart_rx)).ok();
-    spawner
-        .spawn(quectel_tx_handler(
-            client,
-            quectel_pen_pin,
-            quectel_dtr_pin,
-            &URC_CHANNEL,
-            gps_channel,
-            channel,
-        ))
-        .ok();
->>>>>>> 800367ad
-
-    spawner.spawn(net_manager_task(spawner)).ok();
+
     #[cfg(feature = "ota")]
     //wait until wifi connected
     {
