#![no_std]
#![no_main]

// Declare modules at the crate root
mod cfg;
mod hal;
mod net;
mod task;
mod util;

// Import the necessary modules
//use crate::hal::flash;
use crate::net::atcmd::Urc;
use task::can::*;
use task::lte::*;
use task::mqtt::*;
#[cfg(feature = "ota")]
use task::ota::ota_handler;
use task::wifi::*;

// Import the necessary modules
use atat::{ResponseSlot, UrcChannel};
use embassy_executor::Spawner;
use embassy_net::{Stack, StackResources};
use embassy_sync::blocking_mutex::raw::NoopRawMutex;
use embassy_sync::channel::Channel;
#[cfg(feature = "ota")]
use embassy_time::Duration;
use embassy_time::Timer;
use esp_backtrace as _;
#[cfg(feature = "wdg")]
use esp_hal::rtc_cntl::{Rtc, RwdtStage};
use esp_hal::{
    clock::CpuClock,
    gpio::Output,
    rng::Trng,
    timer::timg::TimerGroup,
    twai::{self, TwaiMode},
    uart::{Config, Uart},
};
use esp_wifi::{init, wifi::WifiStaDevice, EspWifiController};
use log::info;
use static_cell::StaticCell;
use task::lte::TripData;
use task::netmgr::net_manager_task;
pub type GpsOutbox = Channel<NoopRawMutex, TripData, 8>;
static GPS_CHANNEL: StaticCell<GpsOutbox> = StaticCell::new();
macro_rules! mk_static {
    ($t:ty,$val:expr) => {{
        static STATIC_CELL: static_cell::StaticCell<$t> = static_cell::StaticCell::new();
        #[deny(unused_attributes)]
        let x = STATIC_CELL.uninit().write(($val));
        x
    }};
}
/*
#[esp_hal_embassy::main]
async fn main(spawner: Spawner) -> ! {
    esp_println::logger::init_logger_from_env();
    let peripherals = esp_hal::init({
        let mut config = esp_hal::Config::default();
        config.cpu_clock = CpuClock::max();
        config
    });
<<<<<<< HEAD
    info!("ESP32-C6 Telematic Device Starting...");
=======
    info!("Telematic started");
>>>>>>> 3e652386
    esp_alloc::heap_allocator!(200 * 1024);
    let timg0 = TimerGroup::new(peripherals.TIMG0);
    let timg1 = TimerGroup::new(peripherals.TIMG1);
    esp_hal_embassy::init(timg1.timer0);
    let trng = &mut *mk_static!(Trng<'static>, Trng::new(peripherals.RNG, peripherals.ADC1));
    //let trng = &*mk_static!(
    //    Mutex<Trng<'static>, EspWifiController<'static>>,
    //    Mutex::new(Trng::new(peripherals.RNG, peripherals.ADC1))
    //);
    let init = &*mk_static!(
        EspWifiController<'static>,
        init(timg0.timer0, trng.rng, peripherals.RADIO_CLK).unwrap()
    );
    let wifi = peripherals.WIFI;
    let (wifi_interface, controller) =
        esp_wifi::wifi::new_with_mode(init, wifi, WifiStaDevice).unwrap();
    let config = embassy_net::Config::dhcpv4(Default::default());
    #[cfg(feature = "wdg")]
    let mut rtc = {
        let mut rtc = Rtc::new(peripherals.LPWR);
        rtc.rwdt.enable();
        rtc.rwdt.set_timeout(RwdtStage::Stage0, 5.secs());
        rtc
    };

    let seed = 1234;

    let (stack, runner) = embassy_net::new(
        wifi_interface,
        config,
        mk_static!(StackResources<3>, StackResources::<3>::new()),
        seed,
    );
    let stack = &*mk_static!(Stack, stack);

    let uart_tx_pin = peripherals.GPIO23;
    let uart_rx_pin = peripherals.GPIO15;
    let quectel_pen_pin = Output::new(peripherals.GPIO21, esp_hal::gpio::Level::High);
    let quectel_dtr_pin = Output::new(peripherals.GPIO22, esp_hal::gpio::Level::High);

    let config = Config::default().with_rx_fifo_full_threshold(64);
    let uart0 = Uart::new(peripherals.UART0, config)
        .unwrap()
        .with_rx(uart_rx_pin)
        .with_tx(uart_tx_pin)
        .into_async();
    let (uart_rx, uart_tx) = uart0.split();
    static RES_SLOT: ResponseSlot<1024> = ResponseSlot::new();
    static URC_CHANNEL: UrcChannel<Urc, 128, 3> = UrcChannel::new();
    static INGRESS_BUF: StaticCell<[u8; 1024]> = StaticCell::new();
    let ingress = atat::Ingress::new(
        atat::AtDigester::<Urc>::default(),
        INGRESS_BUF.init([0; 1024]),
        &RES_SLOT,
        &URC_CHANNEL,
    );
    static BUF: StaticCell<[u8; 1024]> = StaticCell::new();
    let client = atat::asynch::Client::new(
        uart_tx,
        &RES_SLOT,
        BUF.init([0; 1024]),
        atat::Config::default(),
    );

    let can_tx_pin = peripherals.GPIO1;
    let can_rx_pin = peripherals.GPIO10;
    const CAN_BAUDRATE: twai::BaudRate = twai::BaudRate::B250K;
    let mut twai_config = twai::TwaiConfiguration::new(
        peripherals.TWAI0,
        can_rx_pin,
        can_tx_pin,
        CAN_BAUDRATE,
        TwaiMode::Normal,
    )
    .into_async();
    twai_config.set_filter(
        const { twai::filter::SingleExtendedFilter::new(b"xxxxxxxxxxxxxxxxxxxxxxxxxxxxx", b"x") },
    );
    let can = twai_config.start();
    static CHANNEL: StaticCell<TwaiOutbox> = StaticCell::new();
    let channel = &*CHANNEL.init(Channel::new());
    let (can_rx, _can_tx) = can.split();

    let gps_channel = &*GPS_CHANNEL.init(Channel::new());
    spawner.spawn(can_receiver(can_rx, channel)).ok();
    spawner.spawn(connection(controller)).ok();
    spawner.spawn(net_task(runner)).ok();
    spawner
        .spawn(mqtt_handler(
            stack,
            channel,
            gps_channel,
            peripherals.SHA,
            peripherals.RSA,
        ))
        .ok();
    spawner.spawn(quectel_rx_handler(ingress, uart_rx)).ok();
    spawner
        .spawn(quectel_tx_handler(
            client,
            quectel_pen_pin,
            quectel_dtr_pin,
            &URC_CHANNEL,
            gps_channel,
            channel,
        ))
        .ok();

    spawner.spawn(net_manager_task(spawner)).ok();
    #[cfg(feature = "ota")]
    //wait until wifi connected
    {
        loop {
            if stack.is_link_up() {
                break;
            }
            Timer::after(Duration::from_millis(500)).await;
        }
        spawner
            .spawn(ota_handler(spawner, trng, stack))
            .expect("Failed to spawn OTA handler task");
    }

    // WDG feed task
    loop {
        Timer::after_secs(2).await;
        #[cfg(feature = "wdg")]
        rtc.rwdt.feed();
    }
}

*/

#[embassy_executor::main]
async fn main(spawner: Spawner) {
    let peripherals = esp_hal::peripherals::Peripherals::take().unwrap();
    let mut gpio = peripherals.GPIO;
    let uart = peripherals.UART0;

    let tx_pin = gpio.GPIO23;
    let rx_pin = gpio.GPIO15;
    let pen_pin = gpio.GPIO21;
    let dtr_pin = gpio.GPIO22;

    static GPS_CHANNEL: Channel<NoopRawMutex, TripData, 8> = Channel::new();
    static CAN_CHANNEL: Channel<NoopRawMutex, TwaiOutbox, 8> = Channel::new();
    static CONN_EVENT_CHAN: Channel<NoopRawMutex, quectel::ConnectionEvent, 8> = Channel::new();
    static ACTIVE_CONNECTION_CHAN: Channel<NoopRawMutex, (), 1> = Channel::new();
    static URC_CHANNEL: quectel::UrcChannel<Urc, 128, 3> = quectel::UrcChannel::new();

    static CA_CHAIN: &[u8] = include_bytes!("../certs/crt.pem");
    static CERTIFICATE: &[u8] = include_bytes!("../certs/dvt.crt");
    static PRIVATE_KEY: &[u8] = include_bytes!("../certs/dvt.key");
    static MQTT_CLIENT_ID: &str = "my_mqtt_client_id";

    let (mut quectel, ingress, uart_rx) = QuectelDefault::init(
        &mut gpio,
        uart,
        tx_pin,
        rx_pin,
        pen_pin,
        dtr_pin,
        CA_CHAIN,
        CERTIFICATE,
        PRIVATE_KEY,
        MQTT_CLIENT_ID,
        &URC_CHANNEL,
        &GPS_CHANNEL,
        &CAN_CHANNEL,
        &CONN_EVENT_CHAN,
        &ACTIVE_CONNECTION_CHAN,
    );

    // Optional: Spawn RX handler for URCs
    spawner
        .spawn(quectel_rx_handler(ingress, uart_rx))
        .expect("Failed to spawn RX handler");

    // Call specific methods
    quectel.reset_hardware().await;
    quectel.enable_gps().await;
    quectel.enable_assist_gps().await;

    loop {
        match quectel.get_gps().await {
            Ok(gps_data) => {
                info!("[Main] GPS data: {:?}", gps_data);
                info!(
                    "[Main] GPS - Latitude: {}, Longitude: {}, Timestamp: {}",
                    gps_data.latitude, gps_data.longitude, gps_data.timestamp
                );
            }
            Err(e) => {
                warn!("[Main] Failed to get GPS data: {:?}", e);
            }
        }
        embassy_time::Timer::after(embassy_time::Duration::from_secs(5)).await;
    }
}<|MERGE_RESOLUTION|>--- conflicted
+++ resolved
@@ -62,11 +62,7 @@
         config.cpu_clock = CpuClock::max();
         config
     });
-<<<<<<< HEAD
-    info!("ESP32-C6 Telematic Device Starting...");
-=======
     info!("Telematic started");
->>>>>>> 3e652386
     esp_alloc::heap_allocator!(200 * 1024);
     let timg0 = TimerGroup::new(peripherals.TIMG0);
     let timg1 = TimerGroup::new(peripherals.TIMG1);
