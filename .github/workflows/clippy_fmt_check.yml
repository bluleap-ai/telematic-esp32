on:
  push:
    branches: ["**"]
    tags: ["v*"]
  pull_request:
    branches: ["**"]

name: CI

jobs:
  check:
    name: Code Quality Checks
    runs-on: ubuntu-latest
    steps:
      - name: Checkout code
        uses: actions/checkout@v4

      - name: Install Rustup
        run: |
          sudo apt-get update
          curl --proto '=https' --tlsv1.2 -sSf https://sh.rustup.rs | sh -s -- -y --default-toolchain stable
          echo "export PATH=\$HOME/.cargo/bin:\$PATH:/usr/bin" >> $GITHUB_ENV
        shell: bash

      - name: Rust Cache
        uses: actions/cache@v3
        with:
          path: |
            ~/.cargo/registry
            ~/.cargo/git
            target
          key: ${{ runner.os }}-cargo-${{ hashFiles('**/Cargo.lock') }}
          restore-keys: ${{ runner.os }}-cargo-

      - name: Setup Rust Environment
        run: |
          rustup component add rustfmt
          rustup component add clippy
          rustup target add riscv32imac-unknown-none-elf
        shell: bash

      - name: Rustfmt
        run: cargo fmt --all -- --check
        continue-on-error: true

<<<<<<< HEAD
      - name: Clippy Linting
        run: cargo clippy --target riscv32imac-unknown-none-elf --features default -- -D warnings
        continue-on-error: false

      # name: Clippy with ota
      # run: cargo clippy --target riscv32imac-unknown-none-elf --features ota -- -D warnings
      # continue-on-error: false
=======
      - name: Clippy with ota
        run: cargo clippy --target riscv32imac-unknown-none-elf --features default -- -D warnings
        continue-on-error: false

      - name: Clippy withou ota
        run: cargo clippy --target riscv32imac-unknown-none-elf --features ota -- -D warnings
        continue-on-error: false
>>>>>>> 2f1c4dea
#  build:
#    name: Build Firmware
#    runs-on: ubuntu-latest
#    needs: check
#    steps:
#      - name: Checkout code
#        uses: actions/checkout@v4
#
#     - name: Install Rustup
#       run: |
#         sudo apt-get update
#         curl --proto '=https' --tlsv1.2 -sSf https://sh.rustup.rs | sh -s -- -y --default-toolchain stable
#         echo "export PATH=\$HOME/.cargo/bin:\$PATH:/usr/bin" >> $GITHUB_ENV
#       shell: bash
#
#     - name: Rust Cache
#       uses: actions/cache@v3
#       with:
#         path: |
#           ~/.cargo/registry
#           ~/.cargo/git
#           target
#         key: ${{ runner.os }}-cargo-${{ hashFiles('**/Cargo.lock') }}
#         restore-keys: ${{ runner.os }}-cargo-
#
#     - name: Setup Rust Environment
#       run: |
#         rustup target add riscv32imc-unknown-none-elf
#         rustup target add riscv32imac-unknown-none-elf
#         sudo apt-get install build-essential
#         sudo apt-get install -y python3 python3-pip
#         pip3 install esptool
#         cargo update
#       shell: bash
#
#     - name: Build default
#       run: cargo build --release --target riscv32imac-unknown-none-elf --features default
#
#     - name: Convert ELF to BIN and HEX (esp32c6)
#       run: |
#         # Get the name of the ELF file
#         ELF_FILE=$(find target/riscv32imac-unknown-none-elf/release -name "*.elf" | head -n 1)
#         BASENAME=$(basename "$ELF_FILE" .elf)
#         OUTPUT_DIR="firmware-output/esp32c6"
#         mkdir -p "$OUTPUT_DIR"
#
#         # Create BIN file
#         esptool.py --chip esp32c6 elf2image --output "$OUTPUT_DIR/$BASENAME.bin" "$ELF_FILE"
#
#         # Create HEX file
#         riscv32-elf-objcopy -O ihex "$ELF_FILE" "$OUTPUT_DIR/$BASENAME.hex" || \
#         riscv32-unknown-elf-objcopy -O ihex "$ELF_FILE" "$OUTPUT_DIR/$BASENAME.hex" || \
#         echo "Warning: Could not create HEX file, objcopy not available"
#
#         # Copy original ELF for completeness
#         cp "$ELF_FILE" "$OUTPUT_DIR/"
#       shell: bash
#
#     - name: Upload artifacts
#       uses: actions/upload-artifact@v3
#       with:
#         name: firmware-binaries
#         path: firmware-output
#         retention-days: 7
#  test:
#    name: Run Tests
#    runs-on: ubuntu-latest
#    needs: check
#    steps:
#      - name: Checkout code
#        uses: actions/checkout@v4
#
#      - name: Install Rustup
#        run: |
#          sudo apt-get update
#          curl --proto '=https' --tlsv1.2 -sSf https://sh.rustup.rs | sh -s -- -y --default-toolchain stable
#          echo "export PATH=\$HOME/.cargo/bin:\$PATH:/usr/bin" >> $GITHUB_ENV
#        shell: bash
#
#      - name: Rust Cache
#        uses: actions/cache@v3
#        with:
#          path: |
#            ~/.cargo/registry
#            ~/.cargo/git
#            target
#          key: ${{ runner.os }}-cargo-${{ hashFiles('**/Cargo.lock') }}
#          restore-keys: ${{ runner.os }}-cargo-
#
#      - name: Run tests
#        run: cargo test --workspace
#
#  release:
#    name: Create Release
#    runs-on: ubuntu-latest
#    needs: [build, test]
#    if: startsWith(github.ref, 'refs/tags/v')
#    steps:
#      - name: Checkout code
#        uses: actions/checkout@v4
#
#      - name: Download artifacts
#        uses: actions/download-artifact@v3
#        with:
#          name: firmware-binaries
#          path: release-binaries
#
#      - name: Create Release
#        id: create_release
#        uses: softprops/action-gh-release@v1
#        with:
#          name: Release ${{ github.ref_name }}
#          draft: false
#          prerelease: false
#          generate_release_notes: true
#          files: |
#            release-binaries/**/*.bin
#            release-binaries/**/*.hex
#            release-binaries/**/*.elf<|MERGE_RESOLUTION|>--- conflicted
+++ resolved
@@ -43,7 +43,6 @@
         run: cargo fmt --all -- --check
         continue-on-error: true
 
-<<<<<<< HEAD
       - name: Clippy Linting
         run: cargo clippy --target riscv32imac-unknown-none-elf --features default -- -D warnings
         continue-on-error: false
@@ -51,15 +50,7 @@
       # name: Clippy with ota
       # run: cargo clippy --target riscv32imac-unknown-none-elf --features ota -- -D warnings
       # continue-on-error: false
-=======
-      - name: Clippy with ota
-        run: cargo clippy --target riscv32imac-unknown-none-elf --features default -- -D warnings
-        continue-on-error: false
 
-      - name: Clippy withou ota
-        run: cargo clippy --target riscv32imac-unknown-none-elf --features ota -- -D warnings
-        continue-on-error: false
->>>>>>> 2f1c4dea
 #  build:
 #    name: Build Firmware
 #    runs-on: ubuntu-latest
