--- conflicted
+++ resolved
@@ -314,15 +314,9 @@
 
     // Test data
     let firmware_data = b"Firmware v1.0\nThis is test firmware data for embedded system";
-<<<<<<< HEAD
-    let ca_chain = include_str!("../../../cert/crt.pem").as_bytes();
-    let cert_data = include_str!("../../../cert/dvt.crt").as_bytes();
-    let private_key = include_str!("../../../cert/dvt.key").as_bytes();
-=======
     let ca_chain = include_str!("../../../certs/ca.crt").as_bytes();
     let cert_data = include_str!("../../../certs/dvt.crt").as_bytes();
     let private_key = include_str!("../../../certs/dvt.key").as_bytes();
->>>>>>> 800367ad
 
     info!("=== Starting File Write Operations ===");
     info!("Files to write:");
